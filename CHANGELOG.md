--- conflicted
+++ resolved
@@ -1,24 +1,18 @@
 # ChangeLog
 
-<<<<<<< HEAD
 
 ## Unreleased
 
 ### New Features
 - Introduce `llama_index.llms` module, with new `LLM` interface, and `OpenAI`, `HuggingFaceLLM`, `LangChainLLM` implementations.
-
 
 ### Breaking/Deprecated API Changes
 - Remove (previously deprecated) `llama_index.langchain_helpers.chain_wrapper` module. 
 - Remove (previously deprecated) `llama_index.token_counter.token_counter` module. See [migration guide](/how_to/callbacks/token_counting_migration.html) for more details on new callback based token counting.
 - Replace `ChatGPTLLMPredictor` with `llama_index.llms.OpenAI`. Replace `HuggingFaceLLMPredictor` with `llama_index.llms.HuggingFaceLLM`. See [migration guide](/how_to/customization/llms_migration_guide.html) for more details.
 
-=======
-## Unreleased
-
 ### Bug Fixes / Nits
 - Fix serialization for OpenSearch vector stores (#6612)
->>>>>>> 7ced1896
 
 ## [v0.6.34] - 2023-06-26
 
