<<<<<<< HEAD
from contextvars import Token
from typing import Any, Callable, List, Optional, Dict, Protocol
=======
from contextlib import contextmanager
from contextvars import ContextVar, Token
from typing import Any, List, Optional, Dict, Protocol
>>>>>>> 2f136dde
import inspect
import uuid
from deprecated import deprecated
from llama_index.core.bridge.pydantic import BaseModel, Field
from llama_index.core.instrumentation.event_handlers import BaseEventHandler
from llama_index.core.instrumentation.span import active_span_id
from llama_index.core.instrumentation.span_handlers import (
    BaseSpanHandler,
    NullSpanHandler,
)
from llama_index.core.instrumentation.events.base import BaseEvent
from llama_index.core.instrumentation.events.span import SpanDropEvent
import wrapt

DISPATCHER_SPAN_DECORATED_ATTR = "__dispatcher_span_decorated__"


# ContextVar for managing active instrument tags
active_instrument_tags = ContextVar("instrument_tags", default={})


@contextmanager
def instrument_tags(new_tags):
    token = active_instrument_tags.set(new_tags)
    try:
        yield
    finally:
        active_instrument_tags.reset(token)


# Keep for backwards compatibility
class EventDispatcher(Protocol):
    def __call__(self, event: BaseEvent, **kwargs) -> None:
        ...


class Dispatcher(BaseModel):
    """Dispatcher class.

    Responsible for dispatching BaseEvent (and its subclasses) as well as
    sending signals to enter/exit/drop a BaseSpan. It does so by sending
    event and span signals to its attached BaseEventHandler as well as
    BaseSpanHandler.

    Concurrency:
        - Dispatcher is async-task and thread safe in the sense that
        spans of async coros will maintain its hieararchy or trace-trees and
        spans which emanate from various threads will also maintain its
        hierarchy.
    """

    name: str = Field(default_factory=str, description="Name of dispatcher")
    event_handlers: List[BaseEventHandler] = Field(
        default=[], description="List of attached handlers"
    )
    span_handlers: List[BaseSpanHandler] = Field(
        default=[NullSpanHandler()], description="Span handler."
    )
    parent_name: str = Field(
        default_factory=str, description="Name of parent Dispatcher."
    )
    manager: Optional["Manager"] = Field(
        default=None, description="Dispatcher manager."
    )
    root_name: str = Field(default="root", description="Root of the Dispatcher tree.")
    propagate: bool = Field(
        default=True,
        description="Whether to propagate the event to parent dispatchers and their handlers",
    )
    current_span_ids: Optional[Dict[Any, str]] = Field(
        default_factory=dict,
        description="Id of current enclosing span. Used for creating `dispatch_event` partials.",
    )

    def __init__(
        self,
        name: str = "",
        event_handlers: List[BaseEventHandler] = [],
        span_handlers: List[BaseSpanHandler] = [],
        parent_name: str = "",
        manager: Optional["Manager"] = None,
        root_name: str = "root",
        propagate: bool = True,
    ):
        super().__init__(
            name=name,
            event_handlers=event_handlers,
            span_handlers=span_handlers,
            parent_name=parent_name,
            manager=manager,
            root_name=root_name,
            propagate=propagate,
        )

    @property
    def parent(self) -> "Dispatcher":
        return self.manager.dispatchers[self.parent_name]

    @property
    def root(self) -> "Dispatcher":
        return self.manager.dispatchers[self.root_name]

    def add_event_handler(self, handler: BaseEventHandler) -> None:
        """Add handler to set of handlers."""
        self.event_handlers += [handler]

    def add_span_handler(self, handler: BaseSpanHandler) -> None:
        """Add handler to set of handlers."""
        self.span_handlers += [handler]

    def event(self, event: BaseEvent, **kwargs) -> None:
        """Dispatch event to all registered handlers."""
        c = self

        # Attach tags from the active context
        event.tags.update(active_instrument_tags.get())

        while c:
            for h in c.event_handlers:
                try:
                    h.handle(event, **kwargs)
                except BaseException:
                    pass
            if not c.propagate:
                c = None
            else:
                c = c.parent

    @deprecated(
        version="0.10.41",
        reason=(
            "`get_dispatch_event()` has been deprecated in favor of using `event()` directly."
            " If running into this warning through an integration package, then please "
            "update your integration to the latest version."
        ),
    )
    def get_dispatch_event(self) -> EventDispatcher:
        """Keep for backwards compatibility.

        In llama-index-core v0.10.41, we removed this method and made changes to
        integrations or packs that relied on this method. Adding back this method
        in case any integrations or apps have not been upgraded. That is, they
        still rely on this method.
        """
        return self.event

    def span_enter(
        self,
        id_: str,
        bound_args: inspect.BoundArguments,
        instance: Optional[Any] = None,
        parent_id: Optional[str] = None,
        tags: Optional[Dict[str, Any]] = None,
        **kwargs: Any,
    ) -> None:
        """Send notice to handlers that a span with id_ has started."""
        c = self
        while c:
            for h in c.span_handlers:
                try:
                    h.span_enter(
                        id_=id_,
                        bound_args=bound_args,
                        instance=instance,
                        parent_id=parent_id,
                        tags=tags,
                        **kwargs,
                    )
                except BaseException:
                    pass
            if not c.propagate:
                c = None
            else:
                c = c.parent

    def span_drop(
        self,
        id_: str,
        bound_args: inspect.BoundArguments,
        instance: Optional[Any] = None,
        err: Optional[BaseException] = None,
        **kwargs: Any,
    ) -> None:
        """Send notice to handlers that a span with id_ is being dropped."""
        c = self
        while c:
            for h in c.span_handlers:
                try:
                    h.span_drop(
                        id_=id_,
                        bound_args=bound_args,
                        instance=instance,
                        err=err,
                        **kwargs,
                    )
                except BaseException:
                    pass
            if not c.propagate:
                c = None
            else:
                c = c.parent

    def span_exit(
        self,
        id_: str,
        bound_args: inspect.BoundArguments,
        instance: Optional[Any] = None,
        result: Optional[Any] = None,
        **kwargs: Any,
    ) -> None:
        """Send notice to handlers that a span with id_ is exiting."""
        c = self
        while c:
            for h in c.span_handlers:
                try:
                    h.span_exit(
                        id_=id_,
                        bound_args=bound_args,
                        instance=instance,
                        result=result,
                        **kwargs,
                    )
                except BaseException:
                    pass
            if not c.propagate:
                c = None
            else:
                c = c.parent

    def span(self, func) -> Any:
        # The `span` decorator should be idempotent.
        try:
            if hasattr(func, DISPATCHER_SPAN_DECORATED_ATTR):
                return func
            setattr(func, DISPATCHER_SPAN_DECORATED_ATTR, True)
        except AttributeError:
            # instance methods can fail with:
            # AttributeError: 'method' object has no attribute '__dispatcher_span_decorated__'
            pass

        @wrapt.decorator
        def wrapper(func: Callable, instance: Any, args: list, kwargs: dict) -> Any:
            bound_args = inspect.signature(func).bind(*args, **kwargs)
            id_ = f"{func.__qualname__}-{uuid.uuid4()}"
            tags = active_instrument_tags.get()

            token = active_span_id.set(id_)
            parent_id = None if token.old_value is Token.MISSING else token.old_value
            self.span_enter(
                id_=id_,
                bound_args=bound_args,
                instance=instance,
                parent_id=parent_id,
                tags=tags,
            )
            try:
                result = func(*args, **kwargs)
            except BaseException as e:
                self.event(SpanDropEvent(span_id=id_, err_str=str(e)))
                self.span_drop(id_=id_, bound_args=bound_args, instance=instance, err=e)
                raise
            else:
                self.span_exit(
                    id_=id_, bound_args=bound_args, instance=instance, result=result
                )
                return result
            finally:
                # clean up
                active_span_id.reset(token)

        @wrapt.decorator
        async def async_wrapper(
            func: Callable, instance: Any, args: list, kwargs: dict
        ) -> Any:
            bound_args = inspect.signature(func).bind(*args, **kwargs)
            id_ = f"{func.__qualname__}-{uuid.uuid4()}"
            tags = active_instrument_tags.get()

            token = active_span_id.set(id_)
            parent_id = None if token.old_value is Token.MISSING else token.old_value
            self.span_enter(
                id_=id_,
                bound_args=bound_args,
                instance=instance,
                parent_id=parent_id,
                tags=tags,
            )
            try:
                result = await func(*args, **kwargs)
            except BaseException as e:
                self.event(SpanDropEvent(span_id=id_, err_str=str(e)))
                self.span_drop(id_=id_, bound_args=bound_args, instance=instance, err=e)
                raise
            else:
                self.span_exit(
                    id_=id_, bound_args=bound_args, instance=instance, result=result
                )
                return result
            finally:
                # clean up
                active_span_id.reset(token)

        if inspect.iscoroutinefunction(func):
            return async_wrapper(func)
        else:
            return wrapper(func)

    @property
    def log_name(self) -> str:
        """Name to be used in logging."""
        if self.parent:
            return f"{self.parent.name}.{self.name}"
        else:
            return self.name

    class Config:
        arbitrary_types_allowed = True


class Manager:
    def __init__(self, root: Dispatcher) -> None:
        self.dispatchers: Dict[str, Dispatcher] = {root.name: root}

    def add_dispatcher(self, d: Dispatcher) -> None:
        if d.name in self.dispatchers:
            pass
        else:
            self.dispatchers[d.name] = d


Dispatcher.update_forward_refs()<|MERGE_RESOLUTION|>--- conflicted
+++ resolved
@@ -1,11 +1,6 @@
-<<<<<<< HEAD
-from contextvars import Token
-from typing import Any, Callable, List, Optional, Dict, Protocol
-=======
 from contextlib import contextmanager
 from contextvars import ContextVar, Token
-from typing import Any, List, Optional, Dict, Protocol
->>>>>>> 2f136dde
+from typing import Any, Callable, List, Optional, Dict, Protocol
 import inspect
 import uuid
 from deprecated import deprecated
