--- conflicted
+++ resolved
@@ -340,10 +340,6 @@
 
     def _run_component(self, **kwargs: Any) -> Any:
         """Run component."""
-<<<<<<< HEAD
-        # include LLM?
-=======
->>>>>>> 0c554b34
         output = self._query_transform.run(
             kwargs["query_str"],
             metadata=kwargs["metadata"],
