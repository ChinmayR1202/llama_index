import asyncio
from abc import abstractmethod
from contextlib import contextmanager
from typing import (
    Any,
    AsyncGenerator,
    Callable,
    Dict,
    Generator,
    List,
    Sequence,
    cast,
    get_args,
)

from llama_index.bridge.pydantic import Field, validator
from llama_index.callbacks import CallbackManager, CBEventType, EventPayload
from llama_index.core.llms.types import (
    ChatMessage,
    ChatResponse,
    ChatResponseAsyncGen,
    ChatResponseGen,
    CompletionResponse,
    CompletionResponseAsyncGen,
    CompletionResponseGen,
    LLMMetadata,
)
from llama_index.core.query_pipeline.query_component import (
    ChainableMixin,
<<<<<<< HEAD
    InputKeys,
    OutputKeys,
    QueryComponent,
    validate_and_convert_stringable,
)
from llama_index.llms.generic_utils import messages_to_prompt, prompt_to_messages
=======
)
>>>>>>> 0c554b34
from llama_index.schema import BaseComponent


def llm_chat_callback() -> Callable:
    def wrap(f: Callable) -> Callable:
        @contextmanager
        def wrapper_logic(_self: Any) -> Generator[CallbackManager, None, None]:
            callback_manager = getattr(_self, "callback_manager", None)
            if not isinstance(callback_manager, CallbackManager):
                raise ValueError(
                    "Cannot use llm_chat_callback on an instance "
                    "without a callback_manager attribute."
                )

            yield callback_manager

        async def wrapped_async_llm_chat(
            _self: Any, messages: Sequence[ChatMessage], **kwargs: Any
        ) -> Any:
            with wrapper_logic(_self) as callback_manager:
                event_id = callback_manager.on_event_start(
                    CBEventType.LLM,
                    payload={
                        EventPayload.MESSAGES: messages,
                        EventPayload.ADDITIONAL_KWARGS: kwargs,
                        EventPayload.SERIALIZED: _self.to_dict(),
                    },
                )

                f_return_val = await f(_self, messages, **kwargs)
                if isinstance(f_return_val, AsyncGenerator):
                    # intercept the generator and add a callback to the end
                    async def wrapped_gen() -> ChatResponseAsyncGen:
                        last_response = None
                        async for x in f_return_val:
                            yield cast(ChatResponse, x)
                            last_response = x

                        callback_manager.on_event_end(
                            CBEventType.LLM,
                            payload={
                                EventPayload.MESSAGES: messages,
                                EventPayload.RESPONSE: last_response,
                            },
                            event_id=event_id,
                        )

                    return wrapped_gen()
                else:
                    callback_manager.on_event_end(
                        CBEventType.LLM,
                        payload={
                            EventPayload.MESSAGES: messages,
                            EventPayload.RESPONSE: f_return_val,
                        },
                        event_id=event_id,
                    )

            return f_return_val

        def wrapped_llm_chat(
            _self: Any, messages: Sequence[ChatMessage], **kwargs: Any
        ) -> Any:
            with wrapper_logic(_self) as callback_manager:
                event_id = callback_manager.on_event_start(
                    CBEventType.LLM,
                    payload={
                        EventPayload.MESSAGES: messages,
                        EventPayload.ADDITIONAL_KWARGS: kwargs,
                        EventPayload.SERIALIZED: _self.to_dict(),
                    },
                )
                f_return_val = f(_self, messages, **kwargs)

                if isinstance(f_return_val, Generator):
                    # intercept the generator and add a callback to the end
                    def wrapped_gen() -> ChatResponseGen:
                        last_response = None
                        for x in f_return_val:
                            yield cast(ChatResponse, x)
                            last_response = x

                        callback_manager.on_event_end(
                            CBEventType.LLM,
                            payload={
                                EventPayload.MESSAGES: messages,
                                EventPayload.RESPONSE: last_response,
                            },
                            event_id=event_id,
                        )

                    return wrapped_gen()
                else:
                    callback_manager.on_event_end(
                        CBEventType.LLM,
                        payload={
                            EventPayload.MESSAGES: messages,
                            EventPayload.RESPONSE: f_return_val,
                        },
                        event_id=event_id,
                    )

            return f_return_val

        async def async_dummy_wrapper(_self: Any, *args: Any, **kwargs: Any) -> Any:
            return await f(_self, *args, **kwargs)

        def dummy_wrapper(_self: Any, *args: Any, **kwargs: Any) -> Any:
            return f(_self, *args, **kwargs)

        # check if already wrapped
        is_wrapped = getattr(f, "__wrapped__", False)
        if not is_wrapped:
            f.__wrapped__ = True  # type: ignore

        if asyncio.iscoroutinefunction(f):
            if is_wrapped:
                return async_dummy_wrapper
            else:
                return wrapped_async_llm_chat
        else:
            if is_wrapped:
                return dummy_wrapper
            else:
                return wrapped_llm_chat

    return wrap


def llm_completion_callback() -> Callable:
    def wrap(f: Callable) -> Callable:
        @contextmanager
        def wrapper_logic(_self: Any) -> Generator[CallbackManager, None, None]:
            callback_manager = getattr(_self, "callback_manager", None)
            if not isinstance(callback_manager, CallbackManager):
                raise ValueError(
                    "Cannot use llm_completion_callback on an instance "
                    "without a callback_manager attribute."
                )

            yield callback_manager

        async def wrapped_async_llm_predict(
            _self: Any, *args: Any, **kwargs: Any
        ) -> Any:
            with wrapper_logic(_self) as callback_manager:
                event_id = callback_manager.on_event_start(
                    CBEventType.LLM,
                    payload={
                        EventPayload.PROMPT: args[0],
                        EventPayload.ADDITIONAL_KWARGS: kwargs,
                        EventPayload.SERIALIZED: _self.to_dict(),
                    },
                )

                f_return_val = await f(_self, *args, **kwargs)

                if isinstance(f_return_val, AsyncGenerator):
                    # intercept the generator and add a callback to the end
                    async def wrapped_gen() -> CompletionResponseAsyncGen:
                        last_response = None
                        async for x in f_return_val:
                            yield cast(CompletionResponse, x)
                            last_response = x

                        callback_manager.on_event_end(
                            CBEventType.LLM,
                            payload={
                                EventPayload.PROMPT: args[0],
                                EventPayload.COMPLETION: last_response,
                            },
                            event_id=event_id,
                        )

                    return wrapped_gen()
                else:
                    callback_manager.on_event_end(
                        CBEventType.LLM,
                        payload={
                            EventPayload.PROMPT: args[0],
                            EventPayload.RESPONSE: f_return_val,
                        },
                        event_id=event_id,
                    )

            return f_return_val

        def wrapped_llm_predict(_self: Any, *args: Any, **kwargs: Any) -> Any:
            with wrapper_logic(_self) as callback_manager:
                event_id = callback_manager.on_event_start(
                    CBEventType.LLM,
                    payload={
                        EventPayload.PROMPT: args[0],
                        EventPayload.ADDITIONAL_KWARGS: kwargs,
                        EventPayload.SERIALIZED: _self.to_dict(),
                    },
                )

                f_return_val = f(_self, *args, **kwargs)
                if isinstance(f_return_val, Generator):
                    # intercept the generator and add a callback to the end
                    def wrapped_gen() -> CompletionResponseGen:
                        last_response = None
                        for x in f_return_val:
                            yield cast(CompletionResponse, x)
                            last_response = x

                        callback_manager.on_event_end(
                            CBEventType.LLM,
                            payload={
                                EventPayload.PROMPT: args[0],
                                EventPayload.COMPLETION: last_response,
                            },
                            event_id=event_id,
                        )

                    return wrapped_gen()
                else:
                    callback_manager.on_event_end(
                        CBEventType.LLM,
                        payload={
                            EventPayload.PROMPT: args[0],
                            EventPayload.COMPLETION: f_return_val,
                        },
                        event_id=event_id,
                    )

            return f_return_val

        async def async_dummy_wrapper(_self: Any, *args: Any, **kwargs: Any) -> Any:
            return await f(_self, *args, **kwargs)

        def dummy_wrapper(_self: Any, *args: Any, **kwargs: Any) -> Any:
            return f(_self, *args, **kwargs)

        # check if already wrapped
        is_wrapped = getattr(f, "__wrapped__", False)
        if not is_wrapped:
            f.__wrapped__ = True  # type: ignore

        if asyncio.iscoroutinefunction(f):
            if is_wrapped:
                return async_dummy_wrapper
            else:
                return wrapped_async_llm_predict
        else:
            if is_wrapped:
                return dummy_wrapper
            else:
                return wrapped_llm_predict

    return wrap


class BaseLLM(ChainableMixin, BaseComponent):
    """LLM interface."""

    callback_manager: CallbackManager = Field(
        default_factory=CallbackManager, exclude=True
    )

    class Config:
        arbitrary_types_allowed = True

    @validator("callback_manager", pre=True)
    def _validate_callback_manager(cls, v: CallbackManager) -> CallbackManager:
        if v is None:
            return CallbackManager([])
        return v

    @property
    @abstractmethod
    def metadata(self) -> LLMMetadata:
        """LLM metadata."""

    @abstractmethod
    def chat(self, messages: Sequence[ChatMessage], **kwargs: Any) -> ChatResponse:
        """Chat endpoint for LLM."""

    @abstractmethod
    def complete(
        self, prompt: str, formatted: bool = False, **kwargs: Any
    ) -> CompletionResponse:
        """Completion endpoint for LLM."""

    @abstractmethod
    def stream_chat(
        self, messages: Sequence[ChatMessage], **kwargs: Any
    ) -> ChatResponseGen:
        """Streaming chat endpoint for LLM."""

    @abstractmethod
    def stream_complete(
        self, prompt: str, formatted: bool = False, **kwargs: Any
    ) -> CompletionResponseGen:
        """Streaming completion endpoint for LLM."""

    # ===== Async Endpoints =====
    @abstractmethod
    async def achat(
        self, messages: Sequence[ChatMessage], **kwargs: Any
    ) -> ChatResponse:
        """Async chat endpoint for LLM."""

    @abstractmethod
    async def acomplete(
        self, prompt: str, formatted: bool = False, **kwargs: Any
    ) -> CompletionResponse:
        """Async completion endpoint for LLM."""

    @abstractmethod
    async def astream_chat(
        self, messages: Sequence[ChatMessage], **kwargs: Any
    ) -> ChatResponseAsyncGen:
        """Async streaming chat endpoint for LLM."""

    @abstractmethod
    async def astream_complete(
        self, prompt: str, formatted: bool = False, **kwargs: Any
    ) -> CompletionResponseAsyncGen:
        """Async streaming completion endpoint for LLM."""

    def _as_query_component(self, **kwargs: Any) -> QueryComponent:
        """Return query component."""
        if self.metadata.is_chat_model:
            return LLMChatComponent(llm=self)
        else:
            return LLMCompleteComponent(llm=self)


class LLMCompleteComponent(QueryComponent):
    """LLM completion component."""

    llm: BaseLLM = Field(..., description="LLM")

    class Config:
        arbitrary_types_allowed = True

    def set_callback_manager(self, callback_manager: Any) -> None:
        """Set callback manager."""
        self.llm.callback_manager = callback_manager

    def _validate_component_inputs(self, input: Dict[str, Any]) -> Dict[str, Any]:
        """Validate component inputs during run_component."""
        if "prompt" not in input:
            raise ValueError("Prompt must be in input dict.")
        # do special check to see if prompt is a list of chat messages
        if isinstance(input["prompt"], get_args(List[ChatMessage])):
            input["prompt"] = messages_to_prompt(input["prompt"])

        input["prompt"] = validate_and_convert_stringable(input["prompt"])
        return input

    def _run_component(self, **kwargs: Any) -> Any:
        """Run component."""
        # TODO: support only complete for now
        # non-trivial to figure how to support chat/complete/etc.
        prompt = kwargs["prompt"]
        # ignore all other kwargs for now
        response = self.llm.complete(prompt)
        return {"output": response}

    async def _arun_component(self, **kwargs: Any) -> Any:
        """Run component."""
        # TODO: support only complete for now
        # non-trivial to figure how to support chat/complete/etc.
        prompt = kwargs["prompt"]
        # ignore all other kwargs for now
        response = await self.llm.acomplete(prompt)
        return {"output": response}

    @property
    def input_keys(self) -> InputKeys:
        """Input keys."""
        # TODO: support only complete for now
        return InputKeys.from_keys({"prompt"})

    @property
    def output_keys(self) -> OutputKeys:
        """Output keys."""
        return OutputKeys.from_keys({"output"})


class LLMChatComponent(QueryComponent):
    """LLM chat component."""

    llm: BaseLLM = Field(..., description="LLM")

    class Config:
        arbitrary_types_allowed = True

    def set_callback_manager(self, callback_manager: Any) -> None:
        """Set callback manager."""
        self.llm.callback_manager = callback_manager

    def _validate_component_inputs(self, input: Dict[str, Any]) -> Dict[str, Any]:
        """Validate component inputs during run_component."""
        if "messages" not in input:
            raise ValueError("Messages must be in input dict.")

        # if `messages` is a string, convert to a list of chat message
        if isinstance(input["messages"], str):
            input["messages"] = prompt_to_messages(input["messages"])

        for message in input["messages"]:
            if not isinstance(message, ChatMessage):
                raise ValueError("Messages must be a list of ChatMessage")
        return input

    def _run_component(self, **kwargs: Any) -> Any:
        """Run component."""
        # TODO: support only complete for now
        # non-trivial to figure how to support chat/complete/etc.
        messages = kwargs["messages"]
        response = self.llm.chat(messages)
        return {"output": response}

    async def _arun_component(self, **kwargs: Any) -> Any:
        """Run component."""
        # TODO: support only complete for now
        # non-trivial to figure how to support chat/complete/etc.
        messages = kwargs["messages"]
        response = await self.llm.achat(messages)
        return {"output": response}

    @property
    def input_keys(self) -> InputKeys:
        """Input keys."""
        # TODO: support only complete for now
        return InputKeys.from_keys({"messages"})

    @property
    def output_keys(self) -> OutputKeys:
        """Output keys."""
        return OutputKeys.from_keys({"output"})<|MERGE_RESOLUTION|>--- conflicted
+++ resolved
@@ -27,16 +27,7 @@
 )
 from llama_index.core.query_pipeline.query_component import (
     ChainableMixin,
-<<<<<<< HEAD
-    InputKeys,
-    OutputKeys,
-    QueryComponent,
-    validate_and_convert_stringable,
 )
-from llama_index.llms.generic_utils import messages_to_prompt, prompt_to_messages
-=======
-)
->>>>>>> 0c554b34
 from llama_index.schema import BaseComponent
 
 
